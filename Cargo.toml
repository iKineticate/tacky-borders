[package]
name = "tacky-borders"
version = "1.3.1"
edition = "2024"

[dependencies]
serde = "1.0.225"
serde_yml = "0.0.12"
serde_json = "1.0.145"
serde_json_borrow = "0.8.0"
tray-icon = "0.21.1"
open = "5.3.2"
dirs = "6.0.0"
regex = "1.11.2"
log = "0.4.28"
sp_log = "0.2.1"
<<<<<<< HEAD
anyhow = "1.0.98"
windows-numerics = "0.2.0"
winreg = "0.55.0"
=======
anyhow = "1.0.99"
windows-numerics = "0.3.0"
>>>>>>> 86aa50bf

[dependencies.windows]
version = "0.62.0"
features = [
  "Win32_Graphics_Direct2D",
  "Win32_Graphics_Direct2D_Common",
  "Win32_Graphics_Direct3D",
  "Win32_Graphics_Direct3D11",
  "Win32_Graphics_DirectComposition",
  "Win32_Graphics_Dxgi",
  "Win32_Graphics_Dxgi_Common",
  "Win32_Graphics_Gdi",
  "Win32_Graphics_Dwm",
  "Win32_Networking_WinSock",
  "Win32_Security",
  "Win32_System_Diagnostics_Debug",
  "Win32_System_IO",
  "Win32_System_LibraryLoader",
  "Win32_System_SystemInformation",
  "Win32_System_Threading",
  "Win32_Storage_FileSystem",
  "Win32_UI_Accessibility",
  "Win32_UI_HiDpi",
  "Win32_UI_Input_Ime",
  "Win32_UI_WindowsAndMessaging",
  "Wdk_System_SystemServices",
]

[dev-dependencies]
serial_test = "3.2.0"

[build-dependencies]
winres = "0.1.12"<|MERGE_RESOLUTION|>--- conflicted
+++ resolved
@@ -14,14 +14,9 @@
 regex = "1.11.2"
 log = "0.4.28"
 sp_log = "0.2.1"
-<<<<<<< HEAD
-anyhow = "1.0.98"
-windows-numerics = "0.2.0"
-winreg = "0.55.0"
-=======
 anyhow = "1.0.99"
 windows-numerics = "0.3.0"
->>>>>>> 86aa50bf
+winreg = "0.55.0"
 
 [dependencies.windows]
 version = "0.62.0"
